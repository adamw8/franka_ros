--- conflicted
+++ resolved
@@ -37,12 +37,7 @@
   }
   model_interface_ = robot_hw->get<franka_hw::FrankaModelInterface>();
   if (model_interface_ == nullptr) {
-<<<<<<< HEAD
-    ROS_ERROR_STREAM(
-        "ModelExampleController: Error getting model interface from hardware");
-=======
-    ROS_ERROR_STREAM("ModelExampleController: Error getting model interface from harware");
->>>>>>> 6b31f05a
+    ROS_ERROR_STREAM("ModelExampleController: Error getting model interface from hardware");
     return false;
   }
 
